--- conflicted
+++ resolved
@@ -19,11 +19,7 @@
 
 <p>If the 'packages' parameter is left out, npm will check all packages.</p>
 </div>
-<<<<<<< HEAD
-<p id="footer">outdated &mdash; npm@1.1.39</p>
-=======
 <p id="footer">outdated &mdash; npm@1.1.41</p>
->>>>>>> ef1b7dd3
 <script>
 ;(function () {
 var wrapper = document.getElementById("wrapper")
