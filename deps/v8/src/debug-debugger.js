// Copyright 2012 the V8 project authors. All rights reserved.
<<<<<<< HEAD
// Use of this source code is governed by a BSD-style license that can be
// found in the LICENSE file.
"use strict";
=======
// Redistribution and use in source and binary forms, with or without
// modification, are permitted provided that the following conditions are
// met:
//
//     * Redistributions of source code must retain the above copyright
//       notice, this list of conditions and the following disclaimer.
//     * Redistributions in binary form must reproduce the above
//       copyright notice, this list of conditions and the following
//       disclaimer in the documentation and/or other materials provided
//       with the distribution.
//     * Neither the name of Google Inc. nor the names of its
//       contributors may be used to endorse or promote products derived
//       from this software without specific prior written permission.
//
// THIS SOFTWARE IS PROVIDED BY THE COPYRIGHT HOLDERS AND CONTRIBUTORS
// "AS IS" AND ANY EXPRESS OR IMPLIED WARRANTIES, INCLUDING, BUT NOT
// LIMITED TO, THE IMPLIED WARRANTIES OF MERCHANTABILITY AND FITNESS FOR
// A PARTICULAR PURPOSE ARE DISCLAIMED. IN NO EVENT SHALL THE COPYRIGHT
// OWNER OR CONTRIBUTORS BE LIABLE FOR ANY DIRECT, INDIRECT, INCIDENTAL,
// SPECIAL, EXEMPLARY, OR CONSEQUENTIAL DAMAGES (INCLUDING, BUT NOT
// LIMITED TO, PROCUREMENT OF SUBSTITUTE GOODS OR SERVICES; LOSS OF USE,
// DATA, OR PROFITS; OR BUSINESS INTERRUPTION) HOWEVER CAUSED AND ON ANY
// THEORY OF LIABILITY, WHETHER IN CONTRACT, STRICT LIABILITY, OR TORT
// (INCLUDING NEGLIGENCE OR OTHERWISE) ARISING IN ANY WAY OUT OF THE USE
// OF THIS SOFTWARE, EVEN IF ADVISED OF THE POSSIBILITY OF SUCH DAMAGE.
>>>>>>> 31051e5c

// Default number of frames to include in the response to backtrace request.
var kDefaultBacktraceLength = 10;

var Debug = {};

// Regular expression to skip "crud" at the beginning of a source line which is
// not really code. Currently the regular expression matches whitespace and
// comments.
var sourceLineBeginningSkip = /^(?:\s*(?:\/\*.*?\*\/)*)*/;

// Debug events which can occour in the V8 JavaScript engine. These originate
// from the API include file debug.h.
Debug.DebugEvent = { Break: 1,
                     Exception: 2,
                     NewFunction: 3,
                     BeforeCompile: 4,
                     AfterCompile: 5,
                     CompileError: 6,
                     PromiseEvent: 7,
                     AsyncTaskEvent: 8 };

// Types of exceptions that can be broken upon.
Debug.ExceptionBreak = { Caught : 0,
                         Uncaught: 1 };

// The different types of steps.
Debug.StepAction = { StepOut: 0,
                     StepNext: 1,
                     StepIn: 2,
                     StepMin: 3,
                     StepInMin: 4 };

// The different types of scripts matching enum ScriptType in objects.h.
Debug.ScriptType = { Native: 0,
                     Extension: 1,
                     Normal: 2 };

// The different types of script compilations matching enum
// Script::CompilationType in objects.h.
Debug.ScriptCompilationType = { Host: 0,
                                Eval: 1,
                                JSON: 2 };

// The different script break point types.
Debug.ScriptBreakPointType = { ScriptId: 0,
                               ScriptName: 1,
                               ScriptRegExp: 2 };

// The different types of breakpoint position alignments.
// Must match BreakPositionAlignment in debug.h.
Debug.BreakPositionAlignment = {
  Statement: 0,
  BreakPosition: 1
};

function ScriptTypeFlag(type) {
  return (1 << type);
}

// Globals.
var next_response_seq = 0;
var next_break_point_number = 1;
var break_points = [];
var script_break_points = [];
var debugger_flags = {
  breakPointsActive: {
    value: true,
    getValue: function() { return this.value; },
    setValue: function(value) {
      this.value = !!value;
      %SetDisableBreak(!this.value);
    }
  },
  breakOnCaughtException: {
    getValue: function() { return Debug.isBreakOnException(); },
    setValue: function(value) {
      if (value) {
        Debug.setBreakOnException();
      } else {
        Debug.clearBreakOnException();
      }
    }
  },
  breakOnUncaughtException: {
    getValue: function() { return Debug.isBreakOnUncaughtException(); },
    setValue: function(value) {
      if (value) {
        Debug.setBreakOnUncaughtException();
      } else {
        Debug.clearBreakOnUncaughtException();
      }
    }
  },
};


// Create a new break point object and add it to the list of break points.
function MakeBreakPoint(source_position, opt_script_break_point) {
  var break_point = new BreakPoint(source_position, opt_script_break_point);
  break_points.push(break_point);
  return break_point;
}


// Object representing a break point.
// NOTE: This object does not have a reference to the function having break
// point as this would cause function not to be garbage collected when it is
// not used any more. We do not want break points to keep functions alive.
function BreakPoint(source_position, opt_script_break_point) {
  this.source_position_ = source_position;
  if (opt_script_break_point) {
    this.script_break_point_ = opt_script_break_point;
  } else {
    this.number_ = next_break_point_number++;
  }
  this.hit_count_ = 0;
  this.active_ = true;
  this.condition_ = null;
  this.ignoreCount_ = 0;
}


BreakPoint.prototype.number = function() {
  return this.number_;
};


BreakPoint.prototype.func = function() {
  return this.func_;
};


BreakPoint.prototype.source_position = function() {
  return this.source_position_;
};


BreakPoint.prototype.hit_count = function() {
  return this.hit_count_;
};


BreakPoint.prototype.active = function() {
  if (this.script_break_point()) {
    return this.script_break_point().active();
  }
  return this.active_;
};


BreakPoint.prototype.condition = function() {
  if (this.script_break_point() && this.script_break_point().condition()) {
    return this.script_break_point().condition();
  }
  return this.condition_;
};


BreakPoint.prototype.ignoreCount = function() {
  return this.ignoreCount_;
};


BreakPoint.prototype.script_break_point = function() {
  return this.script_break_point_;
};


BreakPoint.prototype.enable = function() {
  this.active_ = true;
};


BreakPoint.prototype.disable = function() {
  this.active_ = false;
};


BreakPoint.prototype.setCondition = function(condition) {
  this.condition_ = condition;
};


BreakPoint.prototype.setIgnoreCount = function(ignoreCount) {
  this.ignoreCount_ = ignoreCount;
};


BreakPoint.prototype.isTriggered = function(exec_state) {
  // Break point not active - not triggered.
  if (!this.active()) return false;

  // Check for conditional break point.
  if (this.condition()) {
    // If break point has condition try to evaluate it in the top frame.
    try {
      var mirror = exec_state.frame(0).evaluate(this.condition());
      // If no sensible mirror or non true value break point not triggered.
      if (!(mirror instanceof ValueMirror) || !%ToBoolean(mirror.value_)) {
        return false;
      }
    } catch (e) {
      // Exception evaluating condition counts as not triggered.
      return false;
    }
  }

  // Update the hit count.
  this.hit_count_++;
  if (this.script_break_point_) {
    this.script_break_point_.hit_count_++;
  }

  // If the break point has an ignore count it is not triggered.
  if (this.ignoreCount_ > 0) {
    this.ignoreCount_--;
    return false;
  }

  // Break point triggered.
  return true;
};


// Function called from the runtime when a break point is hit. Returns true if
// the break point is triggered and supposed to break execution.
function IsBreakPointTriggered(break_id, break_point) {
  return break_point.isTriggered(MakeExecutionState(break_id));
}


// Object representing a script break point. The script is referenced by its
// script name or script id and the break point is represented as line and
// column.
function ScriptBreakPoint(type, script_id_or_name, opt_line, opt_column,
                          opt_groupId, opt_position_alignment) {
  this.type_ = type;
  if (type == Debug.ScriptBreakPointType.ScriptId) {
    this.script_id_ = script_id_or_name;
  } else if (type == Debug.ScriptBreakPointType.ScriptName) {
    this.script_name_ = script_id_or_name;
  } else if (type == Debug.ScriptBreakPointType.ScriptRegExp) {
    this.script_regexp_object_ = new RegExp(script_id_or_name);
  } else {
    throw new Error("Unexpected breakpoint type " + type);
  }
  this.line_ = opt_line || 0;
  this.column_ = opt_column;
  this.groupId_ = opt_groupId;
  this.position_alignment_ = IS_UNDEFINED(opt_position_alignment)
      ? Debug.BreakPositionAlignment.Statement : opt_position_alignment;
  this.hit_count_ = 0;
  this.active_ = true;
  this.condition_ = null;
  this.ignoreCount_ = 0;
  this.break_points_ = [];
}


//Creates a clone of script breakpoint that is linked to another script.
ScriptBreakPoint.prototype.cloneForOtherScript = function (other_script) {
  var copy = new ScriptBreakPoint(Debug.ScriptBreakPointType.ScriptId,
      other_script.id, this.line_, this.column_, this.groupId_,
      this.position_alignment_);
  copy.number_ = next_break_point_number++;
  script_break_points.push(copy);

  copy.hit_count_ = this.hit_count_;
  copy.active_ = this.active_;
  copy.condition_ = this.condition_;
  copy.ignoreCount_ = this.ignoreCount_;
  return copy;
};


ScriptBreakPoint.prototype.number = function() {
  return this.number_;
};


ScriptBreakPoint.prototype.groupId = function() {
  return this.groupId_;
};


ScriptBreakPoint.prototype.type = function() {
  return this.type_;
};


ScriptBreakPoint.prototype.script_id = function() {
  return this.script_id_;
};


ScriptBreakPoint.prototype.script_name = function() {
  return this.script_name_;
};


ScriptBreakPoint.prototype.script_regexp_object = function() {
  return this.script_regexp_object_;
};


ScriptBreakPoint.prototype.line = function() {
  return this.line_;
};


ScriptBreakPoint.prototype.column = function() {
  return this.column_;
};


ScriptBreakPoint.prototype.actual_locations = function() {
  var locations = [];
  for (var i = 0; i < this.break_points_.length; i++) {
    locations.push(this.break_points_[i].actual_location);
  }
  return locations;
};


ScriptBreakPoint.prototype.update_positions = function(line, column) {
  this.line_ = line;
  this.column_ = column;
};


ScriptBreakPoint.prototype.hit_count = function() {
  return this.hit_count_;
};


ScriptBreakPoint.prototype.active = function() {
  return this.active_;
};


ScriptBreakPoint.prototype.condition = function() {
  return this.condition_;
};


ScriptBreakPoint.prototype.ignoreCount = function() {
  return this.ignoreCount_;
};


ScriptBreakPoint.prototype.enable = function() {
  this.active_ = true;
};


ScriptBreakPoint.prototype.disable = function() {
  this.active_ = false;
};


ScriptBreakPoint.prototype.setCondition = function(condition) {
  this.condition_ = condition;
};


ScriptBreakPoint.prototype.setIgnoreCount = function(ignoreCount) {
  this.ignoreCount_ = ignoreCount;

  // Set ignore count on all break points created from this script break point.
  for (var i = 0; i < this.break_points_.length; i++) {
    this.break_points_[i].setIgnoreCount(ignoreCount);
  }
};


// Check whether a script matches this script break point. Currently this is
// only based on script name.
ScriptBreakPoint.prototype.matchesScript = function(script) {
  if (this.type_ == Debug.ScriptBreakPointType.ScriptId) {
    return this.script_id_ == script.id;
  } else {
    // We might want to account columns here as well.
    if (!(script.line_offset <= this.line_  &&
          this.line_ < script.line_offset + script.lineCount())) {
      return false;
    }
    if (this.type_ == Debug.ScriptBreakPointType.ScriptName) {
      return this.script_name_ == script.nameOrSourceURL();
    } else if (this.type_ == Debug.ScriptBreakPointType.ScriptRegExp) {
      return this.script_regexp_object_.test(script.nameOrSourceURL());
    } else {
      throw new Error("Unexpected breakpoint type " + this.type_);
    }
  }
};


// Set the script break point in a script.
ScriptBreakPoint.prototype.set = function (script) {
  var column = this.column();
  var line = this.line();
  // If the column is undefined the break is on the line. To help locate the
  // first piece of breakable code on the line try to find the column on the
  // line which contains some source.
  if (IS_UNDEFINED(column)) {
    var source_line = script.sourceLine(this.line());

    // Allocate array for caching the columns where the actual source starts.
    if (!script.sourceColumnStart_) {
      script.sourceColumnStart_ = new Array(script.lineCount());
    }

    // Fill cache if needed and get column where the actual source starts.
    if (IS_UNDEFINED(script.sourceColumnStart_[line])) {
      script.sourceColumnStart_[line] =
          source_line.match(sourceLineBeginningSkip)[0].length;
    }
    column = script.sourceColumnStart_[line];
  }

  // Convert the line and column into an absolute position within the script.
  var position = Debug.findScriptSourcePosition(script, this.line(), column);

  // If the position is not found in the script (the script might be shorter
  // than it used to be) just ignore it.
  if (IS_NULL(position)) return;

  // Create a break point object and set the break point.
  var break_point = MakeBreakPoint(position, this);
  break_point.setIgnoreCount(this.ignoreCount());
  var actual_position = %SetScriptBreakPoint(script, position,
                                             this.position_alignment_,
                                             break_point);
  if (IS_UNDEFINED(actual_position)) {
    actual_position = position;
  }
  var actual_location = script.locationFromPosition(actual_position, true);
  break_point.actual_location = { line: actual_location.line,
                                  column: actual_location.column,
                                  script_id: script.id };
  this.break_points_.push(break_point);
  return break_point;
};


// Clear all the break points created from this script break point
ScriptBreakPoint.prototype.clear = function () {
  var remaining_break_points = [];
  for (var i = 0; i < break_points.length; i++) {
    if (break_points[i].script_break_point() &&
        break_points[i].script_break_point() === this) {
      %ClearBreakPoint(break_points[i]);
    } else {
      remaining_break_points.push(break_points[i]);
    }
  }
  break_points = remaining_break_points;
  this.break_points_ = [];
};


// Function called from runtime when a new script is compiled to set any script
// break points set in this script.
function UpdateScriptBreakPoints(script) {
  for (var i = 0; i < script_break_points.length; i++) {
    var break_point = script_break_points[i];
    if ((break_point.type() == Debug.ScriptBreakPointType.ScriptName ||
         break_point.type() == Debug.ScriptBreakPointType.ScriptRegExp) &&
        break_point.matchesScript(script)) {
      break_point.set(script);
    }
  }
}


function GetScriptBreakPoints(script) {
  var result = [];
  for (var i = 0; i < script_break_points.length; i++) {
    if (script_break_points[i].matchesScript(script)) {
      result.push(script_break_points[i]);
    }
  }
  return result;
}


Debug.setListener = function(listener, opt_data) {
  if (!IS_FUNCTION(listener) && !IS_UNDEFINED(listener) && !IS_NULL(listener)) {
    throw new Error('Parameters have wrong types.');
  }
  %SetDebugEventListener(listener, opt_data);
};


Debug.breakExecution = function(f) {
  %Break();
};

Debug.breakLocations = function(f, opt_position_aligment) {
  if (!IS_FUNCTION(f)) throw new Error('Parameters have wrong types.');
  var position_aligment = IS_UNDEFINED(opt_position_aligment)
      ? Debug.BreakPositionAlignment.Statement : opt_position_aligment;
  return %GetBreakLocations(f, position_aligment);
};

// Returns a Script object. If the parameter is a function the return value
// is the script in which the function is defined. If the parameter is a string
// the return value is the script for which the script name has that string
// value.  If it is a regexp and there is a unique script whose name matches
// we return that, otherwise undefined.
Debug.findScript = function(func_or_script_name) {
  if (IS_FUNCTION(func_or_script_name)) {
    return %FunctionGetScript(func_or_script_name);
  } else if (IS_REGEXP(func_or_script_name)) {
    var scripts = Debug.scripts();
    var last_result = null;
    var result_count = 0;
    for (var i in scripts) {
      var script = scripts[i];
      if (func_or_script_name.test(script.name)) {
        last_result = script;
        result_count++;
      }
    }
    // Return the unique script matching the regexp.  If there are more
    // than one we don't return a value since there is no good way to
    // decide which one to return.  Returning a "random" one, say the
    // first, would introduce nondeterminism (or something close to it)
    // because the order is the heap iteration order.
    if (result_count == 1) {
      return last_result;
    } else {
      return undefined;
    }
  } else {
    return %GetScript(func_or_script_name);
  }
};

// Returns the script source. If the parameter is a function the return value
// is the script source for the script in which the function is defined. If the
// parameter is a string the return value is the script for which the script
// name has that string value.
Debug.scriptSource = function(func_or_script_name) {
  return this.findScript(func_or_script_name).source;
};

Debug.source = function(f) {
  if (!IS_FUNCTION(f)) throw new Error('Parameters have wrong types.');
  return %FunctionGetSourceCode(f);
};

Debug.disassemble = function(f) {
  if (!IS_FUNCTION(f)) throw new Error('Parameters have wrong types.');
  return %DebugDisassembleFunction(f);
};

Debug.disassembleConstructor = function(f) {
  if (!IS_FUNCTION(f)) throw new Error('Parameters have wrong types.');
  return %DebugDisassembleConstructor(f);
};

Debug.ExecuteInDebugContext = function(f, without_debugger) {
  if (!IS_FUNCTION(f)) throw new Error('Parameters have wrong types.');
  return %ExecuteInDebugContext(f, !!without_debugger);
};

Debug.sourcePosition = function(f) {
  if (!IS_FUNCTION(f)) throw new Error('Parameters have wrong types.');
  return %FunctionGetScriptSourcePosition(f);
};


Debug.findFunctionSourceLocation = function(func, opt_line, opt_column) {
  var script = %FunctionGetScript(func);
  var script_offset = %FunctionGetScriptSourcePosition(func);
  return script.locationFromLine(opt_line, opt_column, script_offset);
};


// Returns the character position in a script based on a line number and an
// optional position within that line.
Debug.findScriptSourcePosition = function(script, opt_line, opt_column) {
  var location = script.locationFromLine(opt_line, opt_column);
  return location ? location.position : null;
};


Debug.findBreakPoint = function(break_point_number, remove) {
  var break_point;
  for (var i = 0; i < break_points.length; i++) {
    if (break_points[i].number() == break_point_number) {
      break_point = break_points[i];
      // Remove the break point from the list if requested.
      if (remove) {
        break_points.splice(i, 1);
      }
      break;
    }
  }
  if (break_point) {
    return break_point;
  } else {
    return this.findScriptBreakPoint(break_point_number, remove);
  }
};

Debug.findBreakPointActualLocations = function(break_point_number) {
  for (var i = 0; i < script_break_points.length; i++) {
    if (script_break_points[i].number() == break_point_number) {
      return script_break_points[i].actual_locations();
    }
  }
  for (var i = 0; i < break_points.length; i++) {
    if (break_points[i].number() == break_point_number) {
      return [break_points[i].actual_location];
    }
  }
  return [];
};

Debug.setBreakPoint = function(func, opt_line, opt_column, opt_condition) {
  if (!IS_FUNCTION(func)) throw new Error('Parameters have wrong types.');
  // Break points in API functions are not supported.
  if (%FunctionIsAPIFunction(func)) {
    throw new Error('Cannot set break point in native code.');
  }
  // Find source position relative to start of the function
  var break_position =
      this.findFunctionSourceLocation(func, opt_line, opt_column).position;
  var source_position = break_position - this.sourcePosition(func);
  // Find the script for the function.
  var script = %FunctionGetScript(func);
  // Break in builtin JavaScript code is not supported.
  if (script.type == Debug.ScriptType.Native) {
    throw new Error('Cannot set break point in native code.');
  }
  // If the script for the function has a name convert this to a script break
  // point.
  if (script && script.id) {
    // Adjust the source position to be script relative.
    source_position += %FunctionGetScriptSourcePosition(func);
    // Find line and column for the position in the script and set a script
    // break point from that.
    var location = script.locationFromPosition(source_position, false);
    return this.setScriptBreakPointById(script.id,
                                        location.line, location.column,
                                        opt_condition);
  } else {
    // Set a break point directly on the function.
    var break_point = MakeBreakPoint(source_position);
    var actual_position =
        %SetFunctionBreakPoint(func, source_position, break_point);
    actual_position += this.sourcePosition(func);
    var actual_location = script.locationFromPosition(actual_position, true);
    break_point.actual_location = { line: actual_location.line,
                                    column: actual_location.column,
                                    script_id: script.id };
    break_point.setCondition(opt_condition);
    return break_point.number();
  }
};


Debug.setBreakPointByScriptIdAndPosition = function(script_id, position,
                                                    condition, enabled,
                                                    opt_position_alignment)
{
  break_point = MakeBreakPoint(position);
  break_point.setCondition(condition);
  if (!enabled) {
    break_point.disable();
  }
  var scripts = this.scripts();
  var position_alignment = IS_UNDEFINED(opt_position_alignment)
      ? Debug.BreakPositionAlignment.Statement : opt_position_alignment;
  for (var i = 0; i < scripts.length; i++) {
    if (script_id == scripts[i].id) {
      break_point.actual_position = %SetScriptBreakPoint(scripts[i], position,
          position_alignment, break_point);
      break;
    }
  }
  return break_point;
};


Debug.enableBreakPoint = function(break_point_number) {
  var break_point = this.findBreakPoint(break_point_number, false);
  // Only enable if the breakpoint hasn't been deleted:
  if (break_point) {
    break_point.enable();
  }
};


Debug.disableBreakPoint = function(break_point_number) {
  var break_point = this.findBreakPoint(break_point_number, false);
  // Only enable if the breakpoint hasn't been deleted:
  if (break_point) {
    break_point.disable();
  }
};


Debug.changeBreakPointCondition = function(break_point_number, condition) {
  var break_point = this.findBreakPoint(break_point_number, false);
  break_point.setCondition(condition);
};


Debug.changeBreakPointIgnoreCount = function(break_point_number, ignoreCount) {
  if (ignoreCount < 0) {
    throw new Error('Invalid argument');
  }
  var break_point = this.findBreakPoint(break_point_number, false);
  break_point.setIgnoreCount(ignoreCount);
};


Debug.clearBreakPoint = function(break_point_number) {
  var break_point = this.findBreakPoint(break_point_number, true);
  if (break_point) {
    return %ClearBreakPoint(break_point);
  } else {
    break_point = this.findScriptBreakPoint(break_point_number, true);
    if (!break_point) {
      throw new Error('Invalid breakpoint');
    }
  }
};


Debug.clearAllBreakPoints = function() {
  for (var i = 0; i < break_points.length; i++) {
    break_point = break_points[i];
    %ClearBreakPoint(break_point);
  }
  break_points = [];
};


Debug.disableAllBreakPoints = function() {
  // Disable all user defined breakpoints:
  for (var i = 1; i < next_break_point_number; i++) {
    Debug.disableBreakPoint(i);
  }
  // Disable all exception breakpoints:
  %ChangeBreakOnException(Debug.ExceptionBreak.Caught, false);
  %ChangeBreakOnException(Debug.ExceptionBreak.Uncaught, false);
};


Debug.findScriptBreakPoint = function(break_point_number, remove) {
  var script_break_point;
  for (var i = 0; i < script_break_points.length; i++) {
    if (script_break_points[i].number() == break_point_number) {
      script_break_point = script_break_points[i];
      // Remove the break point from the list if requested.
      if (remove) {
        script_break_point.clear();
        script_break_points.splice(i,1);
      }
      break;
    }
  }
  return script_break_point;
};


// Sets a breakpoint in a script identified through id or name at the
// specified source line and column within that line.
Debug.setScriptBreakPoint = function(type, script_id_or_name,
                                     opt_line, opt_column, opt_condition,
                                     opt_groupId, opt_position_alignment) {
  // Create script break point object.
  var script_break_point =
      new ScriptBreakPoint(type, script_id_or_name, opt_line, opt_column,
                           opt_groupId, opt_position_alignment);

  // Assign number to the new script break point and add it.
  script_break_point.number_ = next_break_point_number++;
  script_break_point.setCondition(opt_condition);
  script_break_points.push(script_break_point);

  // Run through all scripts to see if this script break point matches any
  // loaded scripts.
  var scripts = this.scripts();
  for (var i = 0; i < scripts.length; i++) {
    if (script_break_point.matchesScript(scripts[i])) {
      script_break_point.set(scripts[i]);
    }
  }

  return script_break_point.number();
};


Debug.setScriptBreakPointById = function(script_id,
                                         opt_line, opt_column,
                                         opt_condition, opt_groupId,
                                         opt_position_alignment) {
  return this.setScriptBreakPoint(Debug.ScriptBreakPointType.ScriptId,
                                  script_id, opt_line, opt_column,
                                  opt_condition, opt_groupId,
                                  opt_position_alignment);
};


Debug.setScriptBreakPointByName = function(script_name,
                                           opt_line, opt_column,
                                           opt_condition, opt_groupId) {
  return this.setScriptBreakPoint(Debug.ScriptBreakPointType.ScriptName,
                                  script_name, opt_line, opt_column,
                                  opt_condition, opt_groupId);
};


Debug.setScriptBreakPointByRegExp = function(script_regexp,
                                             opt_line, opt_column,
                                             opt_condition, opt_groupId) {
  return this.setScriptBreakPoint(Debug.ScriptBreakPointType.ScriptRegExp,
                                  script_regexp, opt_line, opt_column,
                                  opt_condition, opt_groupId);
};


Debug.enableScriptBreakPoint = function(break_point_number) {
  var script_break_point = this.findScriptBreakPoint(break_point_number, false);
  script_break_point.enable();
};


Debug.disableScriptBreakPoint = function(break_point_number) {
  var script_break_point = this.findScriptBreakPoint(break_point_number, false);
  script_break_point.disable();
};


Debug.changeScriptBreakPointCondition = function(
    break_point_number, condition) {
  var script_break_point = this.findScriptBreakPoint(break_point_number, false);
  script_break_point.setCondition(condition);
};


Debug.changeScriptBreakPointIgnoreCount = function(
    break_point_number, ignoreCount) {
  if (ignoreCount < 0) {
    throw new Error('Invalid argument');
  }
  var script_break_point = this.findScriptBreakPoint(break_point_number, false);
  script_break_point.setIgnoreCount(ignoreCount);
};


Debug.scriptBreakPoints = function() {
  return script_break_points;
};


Debug.clearStepping = function() {
  %ClearStepping();
};

Debug.setBreakOnException = function() {
  return %ChangeBreakOnException(Debug.ExceptionBreak.Caught, true);
};

Debug.clearBreakOnException = function() {
  return %ChangeBreakOnException(Debug.ExceptionBreak.Caught, false);
};

Debug.isBreakOnException = function() {
  return !!%IsBreakOnException(Debug.ExceptionBreak.Caught);
};

Debug.setBreakOnUncaughtException = function() {
  return %ChangeBreakOnException(Debug.ExceptionBreak.Uncaught, true);
};

Debug.clearBreakOnUncaughtException = function() {
  return %ChangeBreakOnException(Debug.ExceptionBreak.Uncaught, false);
};

Debug.isBreakOnUncaughtException = function() {
  return !!%IsBreakOnException(Debug.ExceptionBreak.Uncaught);
};

Debug.showBreakPoints = function(f, full, opt_position_alignment) {
  if (!IS_FUNCTION(f)) throw new Error('Parameters have wrong types.');
  var source = full ? this.scriptSource(f) : this.source(f);
  var offset = full ? this.sourcePosition(f) : 0;
  var locations = this.breakLocations(f, opt_position_alignment);
  if (!locations) return source;
  locations.sort(function(x, y) { return x - y; });
  var result = "";
  var prev_pos = 0;
  var pos;
  for (var i = 0; i < locations.length; i++) {
    pos = locations[i] - offset;
    result += source.slice(prev_pos, pos);
    result += "[B" + i + "]";
    prev_pos = pos;
  }
  pos = source.length;
  result += source.substring(prev_pos, pos);
  return result;
};


// Get all the scripts currently loaded. Locating all the scripts is based on
// scanning the heap.
Debug.scripts = function() {
  // Collect all scripts in the heap.
  return %DebugGetLoadedScripts();
};


Debug.debuggerFlags = function() {
  return debugger_flags;
};

Debug.MakeMirror = MakeMirror;

function MakeExecutionState(break_id) {
  return new ExecutionState(break_id);
}

function ExecutionState(break_id) {
  this.break_id = break_id;
  this.selected_frame = 0;
}

ExecutionState.prototype.prepareStep = function(opt_action, opt_count,
    opt_callframe) {
  var action = Debug.StepAction.StepIn;
  if (!IS_UNDEFINED(opt_action)) action = %ToNumber(opt_action);
  var count = opt_count ? %ToNumber(opt_count) : 1;
  var callFrameId = 0;
  if (!IS_UNDEFINED(opt_callframe)) {
    callFrameId = opt_callframe.details_.frameId();
  }

  return %PrepareStep(this.break_id, action, count, callFrameId);
};

ExecutionState.prototype.evaluateGlobal = function(source, disable_break,
    opt_additional_context) {
  return MakeMirror(%DebugEvaluateGlobal(this.break_id, source,
                                         Boolean(disable_break),
                                         opt_additional_context));
};

ExecutionState.prototype.frameCount = function() {
  return %GetFrameCount(this.break_id);
};

ExecutionState.prototype.threadCount = function() {
  return %GetThreadCount(this.break_id);
};

ExecutionState.prototype.frame = function(opt_index) {
  // If no index supplied return the selected frame.
  if (opt_index == null) opt_index = this.selected_frame;
  if (opt_index < 0 || opt_index >= this.frameCount()) {
    throw new Error('Illegal frame index.');
  }
  return new FrameMirror(this.break_id, opt_index);
};

ExecutionState.prototype.setSelectedFrame = function(index) {
  var i = %ToNumber(index);
  if (i < 0 || i >= this.frameCount()) throw new Error('Illegal frame index.');
  this.selected_frame = i;
};

ExecutionState.prototype.selectedFrame = function() {
  return this.selected_frame;
};

ExecutionState.prototype.debugCommandProcessor = function(opt_is_running) {
  return new DebugCommandProcessor(this, opt_is_running);
};


function MakeBreakEvent(break_id, break_points_hit) {
  return new BreakEvent(break_id, break_points_hit);
}


function BreakEvent(break_id, break_points_hit) {
  this.frame_ = new FrameMirror(break_id, 0);
  this.break_points_hit_ = break_points_hit;
}


BreakEvent.prototype.eventType = function() {
  return Debug.DebugEvent.Break;
};


BreakEvent.prototype.func = function() {
  return this.frame_.func();
};


BreakEvent.prototype.sourceLine = function() {
  return this.frame_.sourceLine();
};


BreakEvent.prototype.sourceColumn = function() {
  return this.frame_.sourceColumn();
};


BreakEvent.prototype.sourceLineText = function() {
  return this.frame_.sourceLineText();
};


BreakEvent.prototype.breakPointsHit = function() {
  return this.break_points_hit_;
};


BreakEvent.prototype.toJSONProtocol = function() {
  var o = { seq: next_response_seq++,
            type: "event",
            event: "break",
            body: { invocationText: this.frame_.invocationText() }
          };

  // Add script related information to the event if available.
  var script = this.func().script();
  if (script) {
    o.body.sourceLine = this.sourceLine(),
    o.body.sourceColumn = this.sourceColumn(),
    o.body.sourceLineText = this.sourceLineText(),
    o.body.script = MakeScriptObject_(script, false);
  }

  // Add an Array of break points hit if any.
  if (this.breakPointsHit()) {
    o.body.breakpoints = [];
    for (var i = 0; i < this.breakPointsHit().length; i++) {
      // Find the break point number. For break points originating from a
      // script break point supply the script break point number.
      var breakpoint = this.breakPointsHit()[i];
      var script_break_point = breakpoint.script_break_point();
      var number;
      if (script_break_point) {
        number = script_break_point.number();
      } else {
        number = breakpoint.number();
      }
      o.body.breakpoints.push(number);
    }
  }
  return JSON.stringify(ObjectToProtocolObject_(o));
};


function MakeExceptionEvent(break_id, exception, uncaught, promise) {
  return new ExceptionEvent(break_id, exception, uncaught, promise);
}


function ExceptionEvent(break_id, exception, uncaught, promise) {
  this.exec_state_ = new ExecutionState(break_id);
  this.exception_ = exception;
  this.uncaught_ = uncaught;
  this.promise_ = promise;
}


ExceptionEvent.prototype.eventType = function() {
  return Debug.DebugEvent.Exception;
};


ExceptionEvent.prototype.exception = function() {
  return this.exception_;
};


ExceptionEvent.prototype.uncaught = function() {
  return this.uncaught_;
};


ExceptionEvent.prototype.promise = function() {
  return this.promise_;
};


ExceptionEvent.prototype.func = function() {
  return this.exec_state_.frame(0).func();
};


ExceptionEvent.prototype.sourceLine = function() {
  return this.exec_state_.frame(0).sourceLine();
};


ExceptionEvent.prototype.sourceColumn = function() {
  return this.exec_state_.frame(0).sourceColumn();
};


ExceptionEvent.prototype.sourceLineText = function() {
  return this.exec_state_.frame(0).sourceLineText();
};


ExceptionEvent.prototype.toJSONProtocol = function() {
  var o = new ProtocolMessage();
  o.event = "exception";
  o.body = { uncaught: this.uncaught_,
             exception: MakeMirror(this.exception_)
           };

  // Exceptions might happen whithout any JavaScript frames.
  if (this.exec_state_.frameCount() > 0) {
    o.body.sourceLine = this.sourceLine();
    o.body.sourceColumn = this.sourceColumn();
    o.body.sourceLineText = this.sourceLineText();

    // Add script information to the event if available.
    var script = this.func().script();
    if (script) {
      o.body.script = MakeScriptObject_(script, false);
    }
  } else {
    o.body.sourceLine = -1;
  }

  return o.toJSONProtocol();
};


function MakeCompileEvent(script, type) {
  return new CompileEvent(script, type);
}


function CompileEvent(script, type) {
  this.script_ = MakeMirror(script);
  this.type_ = type;
}


CompileEvent.prototype.eventType = function() {
  return this.type_;
};


CompileEvent.prototype.script = function() {
  return this.script_;
};


CompileEvent.prototype.toJSONProtocol = function() {
  var o = new ProtocolMessage();
  o.running = true;
  switch (this.type_) {
    case Debug.DebugEvent.BeforeCompile:
      o.event = "beforeCompile";
    case Debug.DebugEvent.AfterCompile:
      o.event = "afterCompile";
    case Debug.DebugEvent.CompileError:
      o.event = "compileError";
  }
  o.body = {};
  o.body.script = this.script_;

  return o.toJSONProtocol();
};


function MakeScriptObject_(script, include_source) {
  var o = { id: script.id(),
            name: script.name(),
            lineOffset: script.lineOffset(),
            columnOffset: script.columnOffset(),
            lineCount: script.lineCount(),
          };
  if (!IS_UNDEFINED(script.data())) {
    o.data = script.data();
  }
  if (include_source) {
    o.source = script.source();
  }
  return o;
}


function MakePromiseEvent(event_data) {
  return new PromiseEvent(event_data);
}


function PromiseEvent(event_data) {
  this.promise_ = event_data.promise;
  this.parentPromise_ = event_data.parentPromise;
  this.status_ = event_data.status;
  this.value_ = event_data.value;
}


PromiseEvent.prototype.promise = function() {
  return MakeMirror(this.promise_);
}


PromiseEvent.prototype.parentPromise = function() {
  return MakeMirror(this.parentPromise_);
}


PromiseEvent.prototype.status = function() {
  return this.status_;
}


PromiseEvent.prototype.value = function() {
  return MakeMirror(this.value_);
}


function MakeAsyncTaskEvent(event_data) {
  return new AsyncTaskEvent(event_data);
}


function AsyncTaskEvent(event_data) {
  this.type_ = event_data.type;
  this.name_ = event_data.name;
  this.id_ = event_data.id;
}


AsyncTaskEvent.prototype.type = function() {
  return this.type_;
}


AsyncTaskEvent.prototype.name = function() {
  return this.name_;
}


AsyncTaskEvent.prototype.id = function() {
  return this.id_;
}


function DebugCommandProcessor(exec_state, opt_is_running) {
  this.exec_state_ = exec_state;
  this.running_ = opt_is_running || false;
}


DebugCommandProcessor.prototype.processDebugRequest = function (request) {
  return this.processDebugJSONRequest(request);
};


function ProtocolMessage(request) {
  // Update sequence number.
  this.seq = next_response_seq++;

  if (request) {
    // If message is based on a request this is a response. Fill the initial
    // response from the request.
    this.type = 'response';
    this.request_seq = request.seq;
    this.command = request.command;
  } else {
    // If message is not based on a request it is a dabugger generated event.
    this.type = 'event';
  }
  this.success = true;
  // Handler may set this field to control debugger state.
  this.running = undefined;
}


ProtocolMessage.prototype.setOption = function(name, value) {
  if (!this.options_) {
    this.options_ = {};
  }
  this.options_[name] = value;
};


ProtocolMessage.prototype.failed = function(message, opt_details) {
  this.success = false;
  this.message = message;
  if (IS_OBJECT(opt_details)) {
    this.error_details = opt_details;
  }
};


ProtocolMessage.prototype.toJSONProtocol = function() {
  // Encode the protocol header.
  var json = {};
  json.seq= this.seq;
  if (this.request_seq) {
    json.request_seq = this.request_seq;
  }
  json.type = this.type;
  if (this.event) {
    json.event = this.event;
  }
  if (this.command) {
    json.command = this.command;
  }
  if (this.success) {
    json.success = this.success;
  } else {
    json.success = false;
  }
  if (this.body) {
    // Encode the body part.
    var bodyJson;
    var serializer = MakeMirrorSerializer(true, this.options_);
    if (this.body instanceof Mirror) {
      bodyJson = serializer.serializeValue(this.body);
    } else if (this.body instanceof Array) {
      bodyJson = [];
      for (var i = 0; i < this.body.length; i++) {
        if (this.body[i] instanceof Mirror) {
          bodyJson.push(serializer.serializeValue(this.body[i]));
        } else {
          bodyJson.push(ObjectToProtocolObject_(this.body[i], serializer));
        }
      }
    } else {
      bodyJson = ObjectToProtocolObject_(this.body, serializer);
    }
    json.body = bodyJson;
    json.refs = serializer.serializeReferencedObjects();
  }
  if (this.message) {
    json.message = this.message;
  }
  if (this.error_details) {
    json.error_details = this.error_details;
  }
  json.running = this.running;
  return JSON.stringify(json);
};


DebugCommandProcessor.prototype.createResponse = function(request) {
  return new ProtocolMessage(request);
};


DebugCommandProcessor.prototype.processDebugJSONRequest = function(
    json_request) {
  var request;  // Current request.
  var response;  // Generated response.
  try {
    try {
      // Convert the JSON string to an object.
      request = JSON.parse(json_request);

      // Create an initial response.
      response = this.createResponse(request);

      if (!request.type) {
        throw new Error('Type not specified');
      }

      if (request.type != 'request') {
        throw new Error("Illegal type '" + request.type + "' in request");
      }

      if (!request.command) {
        throw new Error('Command not specified');
      }

      if (request.arguments) {
        var args = request.arguments;
        // TODO(yurys): remove request.arguments.compactFormat check once
        // ChromeDevTools are switched to 'inlineRefs'
        if (args.inlineRefs || args.compactFormat) {
          response.setOption('inlineRefs', true);
        }
        if (!IS_UNDEFINED(args.maxStringLength)) {
          response.setOption('maxStringLength', args.maxStringLength);
        }
      }

      var key = request.command.toLowerCase();
      var handler = DebugCommandProcessor.prototype.dispatch_[key];
      if (IS_FUNCTION(handler)) {
        %_CallFunction(this, request, response, handler);
      } else {
        throw new Error('Unknown command "' + request.command + '" in request');
      }
    } catch (e) {
      // If there is no response object created one (without command).
      if (!response) {
        response = this.createResponse();
      }
      response.success = false;
      response.message = %ToString(e);
    }

    // Return the response as a JSON encoded string.
    try {
      if (!IS_UNDEFINED(response.running)) {
        // Response controls running state.
        this.running_ = response.running;
      }
      response.running = this.running_;
      return response.toJSONProtocol();
    } catch (e) {
      // Failed to generate response - return generic error.
      return '{"seq":' + response.seq + ',' +
              '"request_seq":' + request.seq + ',' +
              '"type":"response",' +
              '"success":false,' +
              '"message":"Internal error: ' + %ToString(e) + '"}';
    }
  } catch (e) {
    // Failed in one of the catch blocks above - most generic error.
    return '{"seq":0,"type":"response","success":false,"message":"Internal error"}';
  }
};


DebugCommandProcessor.prototype.continueRequest_ = function(request, response) {
  // Check for arguments for continue.
  if (request.arguments) {
    var count = 1;
    var action = Debug.StepAction.StepIn;

    // Pull out arguments.
    var stepaction = request.arguments.stepaction;
    var stepcount = request.arguments.stepcount;

    // Get the stepcount argument if any.
    if (stepcount) {
      count = %ToNumber(stepcount);
      if (count < 0) {
        throw new Error('Invalid stepcount argument "' + stepcount + '".');
      }
    }

    // Get the stepaction argument.
    if (stepaction) {
      if (stepaction == 'in') {
        action = Debug.StepAction.StepIn;
      } else if (stepaction == 'min') {
        action = Debug.StepAction.StepMin;
      } else if (stepaction == 'next') {
        action = Debug.StepAction.StepNext;
      } else if (stepaction == 'out') {
        action = Debug.StepAction.StepOut;
      } else {
        throw new Error('Invalid stepaction argument "' + stepaction + '".');
      }
    }

    // Set up the VM for stepping.
    this.exec_state_.prepareStep(action, count);
  }

  // VM should be running after executing this request.
  response.running = true;
};


DebugCommandProcessor.prototype.breakRequest_ = function(request, response) {
  // Ignore as break command does not do anything when broken.
};


DebugCommandProcessor.prototype.setBreakPointRequest_ =
    function(request, response) {
  // Check for legal request.
  if (!request.arguments) {
    response.failed('Missing arguments');
    return;
  }

  // Pull out arguments.
  var type = request.arguments.type;
  var target = request.arguments.target;
  var line = request.arguments.line;
  var column = request.arguments.column;
  var enabled = IS_UNDEFINED(request.arguments.enabled) ?
      true : request.arguments.enabled;
  var condition = request.arguments.condition;
  var ignoreCount = request.arguments.ignoreCount;
  var groupId = request.arguments.groupId;

  // Check for legal arguments.
  if (!type || IS_UNDEFINED(target)) {
    response.failed('Missing argument "type" or "target"');
    return;
  }

  // Either function or script break point.
  var break_point_number;
  if (type == 'function') {
    // Handle function break point.
    if (!IS_STRING(target)) {
      response.failed('Argument "target" is not a string value');
      return;
    }
    var f;
    try {
      // Find the function through a global evaluate.
      f = this.exec_state_.evaluateGlobal(target).value();
    } catch (e) {
      response.failed('Error: "' + %ToString(e) +
                      '" evaluating "' + target + '"');
      return;
    }
    if (!IS_FUNCTION(f)) {
      response.failed('"' + target + '" does not evaluate to a function');
      return;
    }

    // Set function break point.
    break_point_number = Debug.setBreakPoint(f, line, column, condition);
  } else if (type == 'handle') {
    // Find the object pointed by the specified handle.
    var handle = parseInt(target, 10);
    var mirror = LookupMirror(handle);
    if (!mirror) {
      return response.failed('Object #' + handle + '# not found');
    }
    if (!mirror.isFunction()) {
      return response.failed('Object #' + handle + '# is not a function');
    }

    // Set function break point.
    break_point_number = Debug.setBreakPoint(mirror.value(),
                                             line, column, condition);
  } else if (type == 'script') {
    // set script break point.
    break_point_number =
        Debug.setScriptBreakPointByName(target, line, column, condition,
                                        groupId);
  } else if (type == 'scriptId') {
    break_point_number =
        Debug.setScriptBreakPointById(target, line, column, condition, groupId);
  } else if (type == 'scriptRegExp') {
    break_point_number =
        Debug.setScriptBreakPointByRegExp(target, line, column, condition,
                                          groupId);
  } else {
    response.failed('Illegal type "' + type + '"');
    return;
  }

  // Set additional break point properties.
  var break_point = Debug.findBreakPoint(break_point_number);
  if (ignoreCount) {
    Debug.changeBreakPointIgnoreCount(break_point_number, ignoreCount);
  }
  if (!enabled) {
    Debug.disableBreakPoint(break_point_number);
  }

  // Add the break point number to the response.
  response.body = { type: type,
                    breakpoint: break_point_number };

  // Add break point information to the response.
  if (break_point instanceof ScriptBreakPoint) {
    if (break_point.type() == Debug.ScriptBreakPointType.ScriptId) {
      response.body.type = 'scriptId';
      response.body.script_id = break_point.script_id();
    } else if (break_point.type() == Debug.ScriptBreakPointType.ScriptName) {
      response.body.type = 'scriptName';
      response.body.script_name = break_point.script_name();
    } else if (break_point.type() == Debug.ScriptBreakPointType.ScriptRegExp) {
      response.body.type = 'scriptRegExp';
      response.body.script_regexp = break_point.script_regexp_object().source;
    } else {
      throw new Error("Internal error: Unexpected breakpoint type: " +
                      break_point.type());
    }
    response.body.line = break_point.line();
    response.body.column = break_point.column();
    response.body.actual_locations = break_point.actual_locations();
  } else {
    response.body.type = 'function';
    response.body.actual_locations = [break_point.actual_location];
  }
};


DebugCommandProcessor.prototype.changeBreakPointRequest_ = function(
    request, response) {
  // Check for legal request.
  if (!request.arguments) {
    response.failed('Missing arguments');
    return;
  }

  // Pull out arguments.
  var break_point = %ToNumber(request.arguments.breakpoint);
  var enabled = request.arguments.enabled;
  var condition = request.arguments.condition;
  var ignoreCount = request.arguments.ignoreCount;

  // Check for legal arguments.
  if (!break_point) {
    response.failed('Missing argument "breakpoint"');
    return;
  }

  // Change enabled state if supplied.
  if (!IS_UNDEFINED(enabled)) {
    if (enabled) {
      Debug.enableBreakPoint(break_point);
    } else {
      Debug.disableBreakPoint(break_point);
    }
  }

  // Change condition if supplied
  if (!IS_UNDEFINED(condition)) {
    Debug.changeBreakPointCondition(break_point, condition);
  }

  // Change ignore count if supplied
  if (!IS_UNDEFINED(ignoreCount)) {
    Debug.changeBreakPointIgnoreCount(break_point, ignoreCount);
  }
};


DebugCommandProcessor.prototype.clearBreakPointGroupRequest_ = function(
    request, response) {
  // Check for legal request.
  if (!request.arguments) {
    response.failed('Missing arguments');
    return;
  }

  // Pull out arguments.
  var group_id = request.arguments.groupId;

  // Check for legal arguments.
  if (!group_id) {
    response.failed('Missing argument "groupId"');
    return;
  }

  var cleared_break_points = [];
  var new_script_break_points = [];
  for (var i = 0; i < script_break_points.length; i++) {
    var next_break_point = script_break_points[i];
    if (next_break_point.groupId() == group_id) {
      cleared_break_points.push(next_break_point.number());
      next_break_point.clear();
    } else {
      new_script_break_points.push(next_break_point);
    }
  }
  script_break_points = new_script_break_points;

  // Add the cleared break point numbers to the response.
  response.body = { breakpoints: cleared_break_points };
};


DebugCommandProcessor.prototype.clearBreakPointRequest_ = function(
    request, response) {
  // Check for legal request.
  if (!request.arguments) {
    response.failed('Missing arguments');
    return;
  }

  // Pull out arguments.
  var break_point = %ToNumber(request.arguments.breakpoint);

  // Check for legal arguments.
  if (!break_point) {
    response.failed('Missing argument "breakpoint"');
    return;
  }

  // Clear break point.
  Debug.clearBreakPoint(break_point);

  // Add the cleared break point number to the response.
  response.body = { breakpoint: break_point };
};


DebugCommandProcessor.prototype.listBreakpointsRequest_ = function(
    request, response) {
  var array = [];
  for (var i = 0; i < script_break_points.length; i++) {
    var break_point = script_break_points[i];

    var description = {
      number: break_point.number(),
      line: break_point.line(),
      column: break_point.column(),
      groupId: break_point.groupId(),
      hit_count: break_point.hit_count(),
      active: break_point.active(),
      condition: break_point.condition(),
      ignoreCount: break_point.ignoreCount(),
      actual_locations: break_point.actual_locations()
    };

    if (break_point.type() == Debug.ScriptBreakPointType.ScriptId) {
      description.type = 'scriptId';
      description.script_id = break_point.script_id();
    } else if (break_point.type() == Debug.ScriptBreakPointType.ScriptName) {
      description.type = 'scriptName';
      description.script_name = break_point.script_name();
    } else if (break_point.type() == Debug.ScriptBreakPointType.ScriptRegExp) {
      description.type = 'scriptRegExp';
      description.script_regexp = break_point.script_regexp_object().source;
    } else {
      throw new Error("Internal error: Unexpected breakpoint type: " +
                      break_point.type());
    }
    array.push(description);
  }

  response.body = {
    breakpoints: array,
    breakOnExceptions: Debug.isBreakOnException(),
    breakOnUncaughtExceptions: Debug.isBreakOnUncaughtException()
  };
};


DebugCommandProcessor.prototype.disconnectRequest_ =
    function(request, response) {
  Debug.disableAllBreakPoints();
  this.continueRequest_(request, response);
};


DebugCommandProcessor.prototype.setExceptionBreakRequest_ =
    function(request, response) {
  // Check for legal request.
  if (!request.arguments) {
    response.failed('Missing arguments');
    return;
  }

  // Pull out and check the 'type' argument:
  var type = request.arguments.type;
  if (!type) {
    response.failed('Missing argument "type"');
    return;
  }

  // Initialize the default value of enable:
  var enabled;
  if (type == 'all') {
    enabled = !Debug.isBreakOnException();
  } else if (type == 'uncaught') {
    enabled = !Debug.isBreakOnUncaughtException();
  }

  // Pull out and check the 'enabled' argument if present:
  if (!IS_UNDEFINED(request.arguments.enabled)) {
    enabled = request.arguments.enabled;
    if ((enabled != true) && (enabled != false)) {
      response.failed('Illegal value for "enabled":"' + enabled + '"');
    }
  }

  // Now set the exception break state:
  if (type == 'all') {
    %ChangeBreakOnException(Debug.ExceptionBreak.Caught, enabled);
  } else if (type == 'uncaught') {
    %ChangeBreakOnException(Debug.ExceptionBreak.Uncaught, enabled);
  } else {
    response.failed('Unknown "type":"' + type + '"');
  }

  // Add the cleared break point number to the response.
  response.body = { 'type': type, 'enabled': enabled };
};


DebugCommandProcessor.prototype.backtraceRequest_ = function(
    request, response) {
  // Get the number of frames.
  var total_frames = this.exec_state_.frameCount();

  // Create simple response if there are no frames.
  if (total_frames == 0) {
    response.body = {
      totalFrames: total_frames
    };
    return;
  }

  // Default frame range to include in backtrace.
  var from_index = 0;
  var to_index = kDefaultBacktraceLength;

  // Get the range from the arguments.
  if (request.arguments) {
    if (request.arguments.fromFrame) {
      from_index = request.arguments.fromFrame;
    }
    if (request.arguments.toFrame) {
      to_index = request.arguments.toFrame;
    }
    if (request.arguments.bottom) {
      var tmp_index = total_frames - from_index;
      from_index = total_frames - to_index;
      to_index = tmp_index;
    }
    if (from_index < 0 || to_index < 0) {
      return response.failed('Invalid frame number');
    }
  }

  // Adjust the index.
  to_index = Math.min(total_frames, to_index);

  if (to_index <= from_index) {
    var error = 'Invalid frame range';
    return response.failed(error);
  }

  // Create the response body.
  var frames = [];
  for (var i = from_index; i < to_index; i++) {
    frames.push(this.exec_state_.frame(i));
  }
  response.body = {
    fromFrame: from_index,
    toFrame: to_index,
    totalFrames: total_frames,
    frames: frames
  };
};


DebugCommandProcessor.prototype.frameRequest_ = function(request, response) {
  // No frames no source.
  if (this.exec_state_.frameCount() == 0) {
    return response.failed('No frames');
  }

  // With no arguments just keep the selected frame.
  if (request.arguments) {
    var index = request.arguments.number;
    if (index < 0 || this.exec_state_.frameCount() <= index) {
      return response.failed('Invalid frame number');
    }

    this.exec_state_.setSelectedFrame(request.arguments.number);
  }
  response.body = this.exec_state_.frame();
};


DebugCommandProcessor.prototype.resolveFrameFromScopeDescription_ =
    function(scope_description) {
  // Get the frame for which the scope or scopes are requested.
  // With no frameNumber argument use the currently selected frame.
  if (scope_description && !IS_UNDEFINED(scope_description.frameNumber)) {
    frame_index = scope_description.frameNumber;
    if (frame_index < 0 || this.exec_state_.frameCount() <= frame_index) {
      throw new Error('Invalid frame number');
    }
    return this.exec_state_.frame(frame_index);
  } else {
    return this.exec_state_.frame();
  }
};


// Gets scope host object from request. It is either a function
// ('functionHandle' argument must be specified) or a stack frame
// ('frameNumber' may be specified and the current frame is taken by default).
DebugCommandProcessor.prototype.resolveScopeHolder_ =
    function(scope_description) {
  if (scope_description && "functionHandle" in scope_description) {
    if (!IS_NUMBER(scope_description.functionHandle)) {
      throw new Error('Function handle must be a number');
    }
    var function_mirror = LookupMirror(scope_description.functionHandle);
    if (!function_mirror) {
      throw new Error('Failed to find function object by handle');
    }
    if (!function_mirror.isFunction()) {
      throw new Error('Value of non-function type is found by handle');
    }
    return function_mirror;
  } else {
    // No frames no scopes.
    if (this.exec_state_.frameCount() == 0) {
      throw new Error('No scopes');
    }

    // Get the frame for which the scopes are requested.
    var frame = this.resolveFrameFromScopeDescription_(scope_description);
    return frame;
  }
}


DebugCommandProcessor.prototype.scopesRequest_ = function(request, response) {
  var scope_holder = this.resolveScopeHolder_(request.arguments);

  // Fill all scopes for this frame or function.
  var total_scopes = scope_holder.scopeCount();
  var scopes = [];
  for (var i = 0; i < total_scopes; i++) {
    scopes.push(scope_holder.scope(i));
  }
  response.body = {
    fromScope: 0,
    toScope: total_scopes,
    totalScopes: total_scopes,
    scopes: scopes
  };
};


DebugCommandProcessor.prototype.scopeRequest_ = function(request, response) {
  // Get the frame or function for which the scope is requested.
  var scope_holder = this.resolveScopeHolder_(request.arguments);

  // With no scope argument just return top scope.
  var scope_index = 0;
  if (request.arguments && !IS_UNDEFINED(request.arguments.number)) {
    scope_index = %ToNumber(request.arguments.number);
    if (scope_index < 0 || scope_holder.scopeCount() <= scope_index) {
      return response.failed('Invalid scope number');
    }
  }

  response.body = scope_holder.scope(scope_index);
};


// Reads value from protocol description. Description may be in form of type
// (for singletons), raw value (primitive types supported in JSON),
// string value description plus type (for primitive values) or handle id.
// Returns raw value or throws exception.
DebugCommandProcessor.resolveValue_ = function(value_description) {
  if ("handle" in value_description) {
    var value_mirror = LookupMirror(value_description.handle);
    if (!value_mirror) {
      throw new Error("Failed to resolve value by handle, ' #" +
          mapping.handle + "# not found");
    }
    return value_mirror.value();
  } else if ("stringDescription" in value_description) {
    if (value_description.type == BOOLEAN_TYPE) {
      return Boolean(value_description.stringDescription);
    } else if (value_description.type == NUMBER_TYPE) {
      return Number(value_description.stringDescription);
    } if (value_description.type == STRING_TYPE) {
      return String(value_description.stringDescription);
    } else {
      throw new Error("Unknown type");
    }
  } else if ("value" in value_description) {
    return value_description.value;
  } else if (value_description.type == UNDEFINED_TYPE) {
    return UNDEFINED;
  } else if (value_description.type == NULL_TYPE) {
    return null;
  } else {
    throw new Error("Failed to parse value description");
  }
};


DebugCommandProcessor.prototype.setVariableValueRequest_ =
    function(request, response) {
  if (!request.arguments) {
    response.failed('Missing arguments');
    return;
  }

  if (IS_UNDEFINED(request.arguments.name)) {
    response.failed('Missing variable name');
  }
  var variable_name = request.arguments.name;

  var scope_description = request.arguments.scope;

  // Get the frame or function for which the scope is requested.
  var scope_holder = this.resolveScopeHolder_(scope_description);

  if (IS_UNDEFINED(scope_description.number)) {
    response.failed('Missing scope number');
  }
  var scope_index = %ToNumber(scope_description.number);

  var scope = scope_holder.scope(scope_index);

  var new_value =
      DebugCommandProcessor.resolveValue_(request.arguments.newValue);

  scope.setVariableValue(variable_name, new_value);

  var new_value_mirror = MakeMirror(new_value);

  response.body = {
    newValue: new_value_mirror
  };
};


DebugCommandProcessor.prototype.evaluateRequest_ = function(request, response) {
  if (!request.arguments) {
    return response.failed('Missing arguments');
  }

  // Pull out arguments.
  var expression = request.arguments.expression;
  var frame = request.arguments.frame;
  var global = request.arguments.global;
  var disable_break = request.arguments.disable_break;
  var additional_context = request.arguments.additional_context;

  // The expression argument could be an integer so we convert it to a
  // string.
  try {
    expression = String(expression);
  } catch(e) {
    return response.failed('Failed to convert expression argument to string');
  }

  // Check for legal arguments.
  if (!IS_UNDEFINED(frame) && global) {
    return response.failed('Arguments "frame" and "global" are exclusive');
  }

  var additional_context_object;
  if (additional_context) {
    additional_context_object = {};
    for (var i = 0; i < additional_context.length; i++) {
      var mapping = additional_context[i];

      if (!IS_STRING(mapping.name)) {
        return response.failed("Context element #" + i +
            " doesn't contain name:string property");
      }

      var raw_value = DebugCommandProcessor.resolveValue_(mapping);
      additional_context_object[mapping.name] = raw_value;
    }
  }

  // Global evaluate.
  if (global) {
    // Evaluate in the native context.
    response.body = this.exec_state_.evaluateGlobal(
        expression, Boolean(disable_break), additional_context_object);
    return;
  }

  // Default value for disable_break is true.
  if (IS_UNDEFINED(disable_break)) {
    disable_break = true;
  }

  // No frames no evaluate in frame.
  if (this.exec_state_.frameCount() == 0) {
    return response.failed('No frames');
  }

  // Check whether a frame was specified.
  if (!IS_UNDEFINED(frame)) {
    var frame_number = %ToNumber(frame);
    if (frame_number < 0 || frame_number >= this.exec_state_.frameCount()) {
      return response.failed('Invalid frame "' + frame + '"');
    }
    // Evaluate in the specified frame.
    response.body = this.exec_state_.frame(frame_number).evaluate(
        expression, Boolean(disable_break), additional_context_object);
    return;
  } else {
    // Evaluate in the selected frame.
    response.body = this.exec_state_.frame().evaluate(
        expression, Boolean(disable_break), additional_context_object);
    return;
  }
};


DebugCommandProcessor.prototype.lookupRequest_ = function(request, response) {
  if (!request.arguments) {
    return response.failed('Missing arguments');
  }

  // Pull out arguments.
  var handles = request.arguments.handles;

  // Check for legal arguments.
  if (IS_UNDEFINED(handles)) {
    return response.failed('Argument "handles" missing');
  }

  // Set 'includeSource' option for script lookup.
  if (!IS_UNDEFINED(request.arguments.includeSource)) {
    includeSource = %ToBoolean(request.arguments.includeSource);
    response.setOption('includeSource', includeSource);
  }

  // Lookup handles.
  var mirrors = {};
  for (var i = 0; i < handles.length; i++) {
    var handle = handles[i];
    var mirror = LookupMirror(handle);
    if (!mirror) {
      return response.failed('Object #' + handle + '# not found');
    }
    mirrors[handle] = mirror;
  }
  response.body = mirrors;
};


DebugCommandProcessor.prototype.referencesRequest_ =
    function(request, response) {
  if (!request.arguments) {
    return response.failed('Missing arguments');
  }

  // Pull out arguments.
  var type = request.arguments.type;
  var handle = request.arguments.handle;

  // Check for legal arguments.
  if (IS_UNDEFINED(type)) {
    return response.failed('Argument "type" missing');
  }
  if (IS_UNDEFINED(handle)) {
    return response.failed('Argument "handle" missing');
  }
  if (type != 'referencedBy' && type != 'constructedBy') {
    return response.failed('Invalid type "' + type + '"');
  }

  // Lookup handle and return objects with references the object.
  var mirror = LookupMirror(handle);
  if (mirror) {
    if (type == 'referencedBy') {
      response.body = mirror.referencedBy();
    } else {
      response.body = mirror.constructedBy();
    }
  } else {
    return response.failed('Object #' + handle + '# not found');
  }
};


DebugCommandProcessor.prototype.sourceRequest_ = function(request, response) {
  // No frames no source.
  if (this.exec_state_.frameCount() == 0) {
    return response.failed('No source');
  }

  var from_line;
  var to_line;
  var frame = this.exec_state_.frame();
  if (request.arguments) {
    // Pull out arguments.
    from_line = request.arguments.fromLine;
    to_line = request.arguments.toLine;

    if (!IS_UNDEFINED(request.arguments.frame)) {
      var frame_number = %ToNumber(request.arguments.frame);
      if (frame_number < 0 || frame_number >= this.exec_state_.frameCount()) {
        return response.failed('Invalid frame "' + frame + '"');
      }
      frame = this.exec_state_.frame(frame_number);
    }
  }

  // Get the script selected.
  var script = frame.func().script();
  if (!script) {
    return response.failed('No source');
  }

  // Get the source slice and fill it into the response.
  var slice = script.sourceSlice(from_line, to_line);
  if (!slice) {
    return response.failed('Invalid line interval');
  }
  response.body = {};
  response.body.source = slice.sourceText();
  response.body.fromLine = slice.from_line;
  response.body.toLine = slice.to_line;
  response.body.fromPosition = slice.from_position;
  response.body.toPosition = slice.to_position;
  response.body.totalLines = script.lineCount();
};


DebugCommandProcessor.prototype.scriptsRequest_ = function(request, response) {
  var types = ScriptTypeFlag(Debug.ScriptType.Normal);
  var includeSource = false;
  var idsToInclude = null;
  if (request.arguments) {
    // Pull out arguments.
    if (!IS_UNDEFINED(request.arguments.types)) {
      types = %ToNumber(request.arguments.types);
      if (isNaN(types) || types < 0) {
        return response.failed('Invalid types "' +
                               request.arguments.types + '"');
      }
    }

    if (!IS_UNDEFINED(request.arguments.includeSource)) {
      includeSource = %ToBoolean(request.arguments.includeSource);
      response.setOption('includeSource', includeSource);
    }

    if (IS_ARRAY(request.arguments.ids)) {
      idsToInclude = {};
      var ids = request.arguments.ids;
      for (var i = 0; i < ids.length; i++) {
        idsToInclude[ids[i]] = true;
      }
    }

    var filterStr = null;
    var filterNum = null;
    if (!IS_UNDEFINED(request.arguments.filter)) {
      var num = %ToNumber(request.arguments.filter);
      if (!isNaN(num)) {
        filterNum = num;
      }
      filterStr = request.arguments.filter;
    }
  }

  // Collect all scripts in the heap.
  var scripts = %DebugGetLoadedScripts();

  response.body = [];

  for (var i = 0; i < scripts.length; i++) {
    if (idsToInclude && !idsToInclude[scripts[i].id]) {
      continue;
    }
    if (filterStr || filterNum) {
      var script = scripts[i];
      var found = false;
      if (filterNum && !found) {
        if (script.id && script.id === filterNum) {
          found = true;
        }
      }
      if (filterStr && !found) {
        if (script.name && script.name.indexOf(filterStr) >= 0) {
          found = true;
        }
      }
      if (!found) continue;
    }
    if (types & ScriptTypeFlag(scripts[i].type)) {
      response.body.push(MakeMirror(scripts[i]));
    }
  }
};


DebugCommandProcessor.prototype.threadsRequest_ = function(request, response) {
  // Get the number of threads.
  var total_threads = this.exec_state_.threadCount();

  // Get information for all threads.
  var threads = [];
  for (var i = 0; i < total_threads; i++) {
    var details = %GetThreadDetails(this.exec_state_.break_id, i);
    var thread_info = { current: details[0],
                        id: details[1]
                      };
    threads.push(thread_info);
  }

  // Create the response body.
  response.body = {
    totalThreads: total_threads,
    threads: threads
  };
};


DebugCommandProcessor.prototype.suspendRequest_ = function(request, response) {
  response.running = false;
};


DebugCommandProcessor.prototype.versionRequest_ = function(request, response) {
  response.body = {
    V8Version: %GetV8Version()
  };
};


DebugCommandProcessor.prototype.changeLiveRequest_ = function(
    request, response) {
  if (!request.arguments) {
    return response.failed('Missing arguments');
  }
  var script_id = request.arguments.script_id;
  var preview_only = !!request.arguments.preview_only;

  var scripts = %DebugGetLoadedScripts();

  var the_script = null;
  for (var i = 0; i < scripts.length; i++) {
    if (scripts[i].id == script_id) {
      the_script = scripts[i];
    }
  }
  if (!the_script) {
    response.failed('Script not found');
    return;
  }

  var change_log = new Array();

  if (!IS_STRING(request.arguments.new_source)) {
    throw "new_source argument expected";
  }

  var new_source = request.arguments.new_source;

  var result_description;
  try {
    result_description = Debug.LiveEdit.SetScriptSource(the_script,
        new_source, preview_only, change_log);
  } catch (e) {
    if (e instanceof Debug.LiveEdit.Failure && "details" in e) {
      response.failed(e.message, e.details);
      return;
    }
    throw e;
  }
  response.body = {change_log: change_log, result: result_description};

  if (!preview_only && !this.running_ && result_description.stack_modified) {
    response.body.stepin_recommended = true;
  }
};


DebugCommandProcessor.prototype.restartFrameRequest_ = function(
    request, response) {
  if (!request.arguments) {
    return response.failed('Missing arguments');
  }
  var frame = request.arguments.frame;

  // No frames to evaluate in frame.
  if (this.exec_state_.frameCount() == 0) {
    return response.failed('No frames');
  }

  var frame_mirror;
  // Check whether a frame was specified.
  if (!IS_UNDEFINED(frame)) {
    var frame_number = %ToNumber(frame);
    if (frame_number < 0 || frame_number >= this.exec_state_.frameCount()) {
      return response.failed('Invalid frame "' + frame + '"');
    }
    // Restart specified frame.
    frame_mirror = this.exec_state_.frame(frame_number);
  } else {
    // Restart selected frame.
    frame_mirror = this.exec_state_.frame();
  }

  var result_description = Debug.LiveEdit.RestartFrame(frame_mirror);
  response.body = {result: result_description};
};


DebugCommandProcessor.prototype.debuggerFlagsRequest_ = function(request,
                                                                 response) {
  // Check for legal request.
  if (!request.arguments) {
    response.failed('Missing arguments');
    return;
  }

  // Pull out arguments.
  var flags = request.arguments.flags;

  response.body = { flags: [] };
  if (!IS_UNDEFINED(flags)) {
    for (var i = 0; i < flags.length; i++) {
      var name = flags[i].name;
      var debugger_flag = debugger_flags[name];
      if (!debugger_flag) {
        continue;
      }
      if ('value' in flags[i]) {
        debugger_flag.setValue(flags[i].value);
      }
      response.body.flags.push({ name: name, value: debugger_flag.getValue() });
    }
  } else {
    for (var name in debugger_flags) {
      var value = debugger_flags[name].getValue();
      response.body.flags.push({ name: name, value: value });
    }
  }
};


DebugCommandProcessor.prototype.v8FlagsRequest_ = function(request, response) {
  var flags = request.arguments.flags;
  if (!flags) flags = '';
  %SetFlags(flags);
};


DebugCommandProcessor.prototype.gcRequest_ = function(request, response) {
  var type = request.arguments.type;
  if (!type) type = 'all';

  var before = %GetHeapUsage();
  %CollectGarbage(type);
  var after = %GetHeapUsage();

  response.body = { "before": before, "after": after };
};


DebugCommandProcessor.prototype.dispatch_ = (function() {
  var proto = DebugCommandProcessor.prototype;
  return {
    "continue":             proto.continueRequest_,
    "break"   :             proto.breakRequest_,
    "setbreakpoint" :       proto.setBreakPointRequest_,
    "changebreakpoint":     proto.changeBreakPointRequest_,
    "clearbreakpoint":      proto.clearBreakPointRequest_,
    "clearbreakpointgroup": proto.clearBreakPointGroupRequest_,
    "disconnect":           proto.disconnectRequest_,
    "setexceptionbreak":    proto.setExceptionBreakRequest_,
    "listbreakpoints":      proto.listBreakpointsRequest_,
    "backtrace":            proto.backtraceRequest_,
    "frame":                proto.frameRequest_,
    "scopes":               proto.scopesRequest_,
    "scope":                proto.scopeRequest_,
    "setvariablevalue":     proto.setVariableValueRequest_,
    "evaluate":             proto.evaluateRequest_,
    "lookup":               proto.lookupRequest_,
    "references":           proto.referencesRequest_,
    "source":               proto.sourceRequest_,
    "scripts":              proto.scriptsRequest_,
    "threads":              proto.threadsRequest_,
    "suspend":              proto.suspendRequest_,
    "version":              proto.versionRequest_,
    "changelive":           proto.changeLiveRequest_,
    "restartframe":         proto.restartFrameRequest_,
    "flags":                proto.debuggerFlagsRequest_,
    "v8flag":               proto.v8FlagsRequest_,
    "gc":                   proto.gcRequest_,
  };
})();


// Check whether the previously processed command caused the VM to become
// running.
DebugCommandProcessor.prototype.isRunning = function() {
  return this.running_;
};


DebugCommandProcessor.prototype.systemBreak = function(cmd, args) {
  return %SystemBreak();
};


/**
 * Convert an Object to its debugger protocol representation. The representation
 * may be serilized to a JSON object using JSON.stringify().
 * This implementation simply runs through all string property names, converts
 * each property value to a protocol value and adds the property to the result
 * object. For type "object" the function will be called recursively. Note that
 * circular structures will cause infinite recursion.
 * @param {Object} object The object to format as protocol object.
 * @param {MirrorSerializer} mirror_serializer The serializer to use if any
 *     mirror objects are encountered.
 * @return {Object} Protocol object value.
 */
function ObjectToProtocolObject_(object, mirror_serializer) {
  var content = {};
  for (var key in object) {
    // Only consider string keys.
    if (typeof key == 'string') {
      // Format the value based on its type.
      var property_value_json = ValueToProtocolValue_(object[key],
                                                      mirror_serializer);
      // Add the property if relevant.
      if (!IS_UNDEFINED(property_value_json)) {
        content[key] = property_value_json;
      }
    }
  }

  return content;
}


/**
 * Convert an array to its debugger protocol representation. It will convert
 * each array element to a protocol value.
 * @param {Array} array The array to format as protocol array.
 * @param {MirrorSerializer} mirror_serializer The serializer to use if any
 *     mirror objects are encountered.
 * @return {Array} Protocol array value.
 */
function ArrayToProtocolArray_(array, mirror_serializer) {
  var json = [];
  for (var i = 0; i < array.length; i++) {
    json.push(ValueToProtocolValue_(array[i], mirror_serializer));
  }
  return json;
}


/**
 * Convert a value to its debugger protocol representation.
 * @param {*} value The value to format as protocol value.
 * @param {MirrorSerializer} mirror_serializer The serializer to use if any
 *     mirror objects are encountered.
 * @return {*} Protocol value.
 */
function ValueToProtocolValue_(value, mirror_serializer) {
  // Format the value based on its type.
  var json;
  switch (typeof value) {
    case 'object':
      if (value instanceof Mirror) {
        json = mirror_serializer.serializeValue(value);
      } else if (IS_ARRAY(value)){
        json = ArrayToProtocolArray_(value, mirror_serializer);
      } else {
        json = ObjectToProtocolObject_(value, mirror_serializer);
      }
      break;

    case 'boolean':
    case 'string':
    case 'number':
      json = value;
      break;

    default:
      json = null;
  }
  return json;
}

Debug.TestApi = {
  CommandProcessorResolveValue: DebugCommandProcessor.resolveValue_
};<|MERGE_RESOLUTION|>--- conflicted
+++ resolved
@@ -1,35 +1,6 @@
 // Copyright 2012 the V8 project authors. All rights reserved.
-<<<<<<< HEAD
 // Use of this source code is governed by a BSD-style license that can be
 // found in the LICENSE file.
-"use strict";
-=======
-// Redistribution and use in source and binary forms, with or without
-// modification, are permitted provided that the following conditions are
-// met:
-//
-//     * Redistributions of source code must retain the above copyright
-//       notice, this list of conditions and the following disclaimer.
-//     * Redistributions in binary form must reproduce the above
-//       copyright notice, this list of conditions and the following
-//       disclaimer in the documentation and/or other materials provided
-//       with the distribution.
-//     * Neither the name of Google Inc. nor the names of its
-//       contributors may be used to endorse or promote products derived
-//       from this software without specific prior written permission.
-//
-// THIS SOFTWARE IS PROVIDED BY THE COPYRIGHT HOLDERS AND CONTRIBUTORS
-// "AS IS" AND ANY EXPRESS OR IMPLIED WARRANTIES, INCLUDING, BUT NOT
-// LIMITED TO, THE IMPLIED WARRANTIES OF MERCHANTABILITY AND FITNESS FOR
-// A PARTICULAR PURPOSE ARE DISCLAIMED. IN NO EVENT SHALL THE COPYRIGHT
-// OWNER OR CONTRIBUTORS BE LIABLE FOR ANY DIRECT, INDIRECT, INCIDENTAL,
-// SPECIAL, EXEMPLARY, OR CONSEQUENTIAL DAMAGES (INCLUDING, BUT NOT
-// LIMITED TO, PROCUREMENT OF SUBSTITUTE GOODS OR SERVICES; LOSS OF USE,
-// DATA, OR PROFITS; OR BUSINESS INTERRUPTION) HOWEVER CAUSED AND ON ANY
-// THEORY OF LIABILITY, WHETHER IN CONTRACT, STRICT LIABILITY, OR TORT
-// (INCLUDING NEGLIGENCE OR OTHERWISE) ARISING IN ANY WAY OUT OF THE USE
-// OF THIS SOFTWARE, EVEN IF ADVISED OF THE POSSIBILITY OF SUCH DAMAGE.
->>>>>>> 31051e5c
 
 // Default number of frames to include in the response to backtrace request.
 var kDefaultBacktraceLength = 10;
