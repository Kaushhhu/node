--- conflicted
+++ resolved
@@ -53,11 +53,7 @@
 // Obviously not all Emitters should be limited to 10. This function allows
 // that to be increased. Set to zero for unlimited.
 EventEmitter.prototype.setMaxListeners = function(n) {
-<<<<<<< HEAD
-  if (!util.isNumber(n) || n < 0)
-=======
-  if (typeof n !== 'number' || n < 0 || isNaN(n))
->>>>>>> c1452f4c
+  if (!util.isNumber(n) || n < 0 || isNaN(n))
     throw TypeError('n must be a positive number');
   this._maxListeners = n;
   return this;
