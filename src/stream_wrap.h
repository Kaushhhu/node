// Copyright Joyent, Inc. and other Node contributors.
//
// Permission is hereby granted, free of charge, to any person obtaining a
// copy of this software and associated documentation files (the
// "Software"), to deal in the Software without restriction, including
// without limitation the rights to use, copy, modify, merge, publish,
// distribute, sublicense, and/or sell copies of the Software, and to permit
// persons to whom the Software is furnished to do so, subject to the
// following conditions:
//
// The above copyright notice and this permission notice shall be included
// in all copies or substantial portions of the Software.
//
// THE SOFTWARE IS PROVIDED "AS IS", WITHOUT WARRANTY OF ANY KIND, EXPRESS
// OR IMPLIED, INCLUDING BUT NOT LIMITED TO THE WARRANTIES OF
// MERCHANTABILITY, FITNESS FOR A PARTICULAR PURPOSE AND NONINFRINGEMENT. IN
// NO EVENT SHALL THE AUTHORS OR COPYRIGHT HOLDERS BE LIABLE FOR ANY CLAIM,
// DAMAGES OR OTHER LIABILITY, WHETHER IN AN ACTION OF CONTRACT, TORT OR
// OTHERWISE, ARISING FROM, OUT OF OR IN CONNECTION WITH THE SOFTWARE OR THE
// USE OR OTHER DEALINGS IN THE SOFTWARE.

#ifndef STREAM_WRAP_H_
#define STREAM_WRAP_H_

#include "v8.h"
#include "node.h"
#include "handle_wrap.h"
#include "string_bytes.h"

namespace node {

<<<<<<< HEAD

// Forward declaration
class WriteWrap;


// Important: this should have the same values as in lib/net.js
enum WriteEncoding {
  kUtf8 = 0x1,
  kAscii = 0x2,
  kUcs2 = 0x3
};


=======
>>>>>>> f59ab10a
class StreamWrap : public HandleWrap {
 public:
  uv_stream_t* GetStream() { return stream_; }

  static void Initialize(v8::Handle<v8::Object> target);

  static v8::Handle<v8::Value> GetFD(v8::Local<v8::String>,
                                     const v8::AccessorInfo&);

  // JavaScript functions
  static v8::Handle<v8::Value> ReadStart(const v8::Arguments& args);
  static v8::Handle<v8::Value> ReadStop(const v8::Arguments& args);
  static v8::Handle<v8::Value> Shutdown(const v8::Arguments& args);

  static v8::Handle<v8::Value> Writev(const v8::Arguments& args);
  static v8::Handle<v8::Value> WriteBuffer(const v8::Arguments& args);
  static v8::Handle<v8::Value> WriteAsciiString(const v8::Arguments& args);
  static v8::Handle<v8::Value> WriteUtf8String(const v8::Arguments& args);
  static v8::Handle<v8::Value> WriteUcs2String(const v8::Arguments& args);

 protected:
  static size_t WriteBuffer(v8::Handle<v8::Value> val, uv_buf_t* buf);
  template <enum WriteEncoding encoding>
  static size_t WriteStringImpl(char* storage,
                                size_t storage_size,
                                v8::Handle<v8::Value> val,
                                uv_buf_t* buf);
  template <enum WriteEncoding encoding>
  static size_t GetStringSizeImpl(v8::Handle<v8::Value> val);

  StreamWrap(v8::Handle<v8::Object> object, uv_stream_t* stream);
  virtual void SetHandle(uv_handle_t* h);
  void StateChange() { }
  void UpdateWriteQueueSize();

 private:
  static inline char* NewSlab(v8::Handle<v8::Object> global, v8::Handle<v8::Object> wrap_obj);

  // Callbacks for libuv
  static void AfterWrite(uv_write_t* req, int status);
  static uv_buf_t OnAlloc(uv_handle_t* handle, size_t suggested_size);
  static void AfterShutdown(uv_shutdown_t* req, int status);

  static void OnRead(uv_stream_t* handle, ssize_t nread, uv_buf_t buf);
  static void OnRead2(uv_pipe_t* handle, ssize_t nread, uv_buf_t buf,
      uv_handle_type pending);
  static void OnReadCommon(uv_stream_t* handle, ssize_t nread,
      uv_buf_t buf, uv_handle_type pending);

  template <enum encoding encoding>
  static v8::Handle<v8::Value> WriteStringImpl(const v8::Arguments& args);

  size_t slab_offset_;
  uv_stream_t* stream_;
};


}  // namespace node


#endif  // STREAM_WRAP_H_<|MERGE_RESOLUTION|>--- conflicted
+++ resolved
@@ -29,22 +29,10 @@
 
 namespace node {
 
-<<<<<<< HEAD
-
 // Forward declaration
 class WriteWrap;
 
 
-// Important: this should have the same values as in lib/net.js
-enum WriteEncoding {
-  kUtf8 = 0x1,
-  kAscii = 0x2,
-  kUcs2 = 0x3
-};
-
-
-=======
->>>>>>> f59ab10a
 class StreamWrap : public HandleWrap {
  public:
   uv_stream_t* GetStream() { return stream_; }
@@ -67,13 +55,6 @@
 
  protected:
   static size_t WriteBuffer(v8::Handle<v8::Value> val, uv_buf_t* buf);
-  template <enum WriteEncoding encoding>
-  static size_t WriteStringImpl(char* storage,
-                                size_t storage_size,
-                                v8::Handle<v8::Value> val,
-                                uv_buf_t* buf);
-  template <enum WriteEncoding encoding>
-  static size_t GetStringSizeImpl(v8::Handle<v8::Value> val);
 
   StreamWrap(v8::Handle<v8::Object> object, uv_stream_t* stream);
   virtual void SetHandle(uv_handle_t* h);
